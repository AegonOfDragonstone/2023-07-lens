--- conflicted
+++ resolved
@@ -25,15 +25,9 @@
 
     mapping(address => uint256) internal _defaultProfileByAddress; // Slot 21
 
-<<<<<<< HEAD
-    uint256 internal _profileCounter; // Slot 22
+    uint256 internal _profileCounter; // Slot 22 - this is different to TotalSupply, as TotalSupply is decreased when the Profile is burned
     address internal _governance; // Slot 23
     address internal _emergencyAdmin; // Slot 24
-=======
-    uint256 internal _profileCounter; // slot 22 - this is different to TotalSupply, as TotalSupply is decreased when the Profile is burned
-    address internal _governance; // slot 23
-    address internal _emergencyAdmin; // slot 24
->>>>>>> 0926f2bc
 
     // Slots introduced by Lens V2 upgrade.
     mapping(address => mapping(address => bool)) internal _delegatedExecutorApproval; // Slot 25
