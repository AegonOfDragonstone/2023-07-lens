--- conflicted
+++ resolved
@@ -57,11 +57,8 @@
     error ArrayMismatch();
     error CannotCommentOnSelf();
     error NotWhitelisted();
-<<<<<<< HEAD
+    error InvalidParameter();
     error ExecutorInvalid();
-=======
-    error InvalidParameter();
->>>>>>> b678530d
 
     // Module Errors
     error InitParamsInvalid();
