--- conflicted
+++ resolved
@@ -196,19 +196,6 @@
         }
     }
 
-<<<<<<< HEAD
-    function isExecutorApproved(address onBehalfOf, address executor) internal view returns (bool) {
-        bool _isExecutorApproved;
-        assembly {
-            mstore(0, onBehalfOf)
-            mstore(32, DELEGATED_EXECUTOR_APPROVAL_MAPPING_SLOT)
-            mstore(32, keccak256(0, 64))
-            mstore(0, executor)
-            let slot := keccak256(0, 64)
-            _isExecutorApproved := sload(slot)
-        }
-        return _isExecutorApproved;
-=======
     function getDelegatedExecutorsConfig(uint256 delegatorProfileId)
         internal
         pure
@@ -232,7 +219,6 @@
             storage _delegatedExecutorsConfig = getDelegatedExecutorsConfig(delegatorProfileId);
         return
             _delegatedExecutorsConfig.isApproved[_delegatedExecutorsConfig.configNumber][executor];
->>>>>>> 0ca004fe
     }
 
     /**
