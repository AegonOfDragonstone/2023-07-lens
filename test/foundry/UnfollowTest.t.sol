// SPDX-License-Identifier: UNLICENSED
pragma solidity ^0.8.13;

import './base/BaseTest.t.sol';
import './MetaTxNegatives.t.sol';
import {Strings} from '@openzeppelin/contracts/utils/Strings.sol';
import {IFollowNFT} from 'contracts/interfaces/IFollowNFT.sol';

contract UnfollowTest is BaseTest {
    uint256 constant MINT_NEW_TOKEN = 0;
    address constant PROFILE_OWNER = address(0);
    address targetProfileOwner = address(0xC0FFEE);
    uint256 targetProfileId;
    uint256 constant nonFollowingProfileOwnerPk = 0x7357;
    address nonFollowingProfileOwner;
    uint256 nonFollowingProfileId;
    uint256 constant testUnfollowerProfileOwnerPk = 0xF01108;
    address testUnfollowerProfileOwner;
    uint256 testUnfollowerProfileId;
    address targetFollowNFT;
    uint256 followTokenId;

    function setUp() public virtual override {
        super.setUp();

        targetProfileId = _createProfile(targetProfileOwner);
        nonFollowingProfileOwner = vm.addr(nonFollowingProfileOwnerPk);
        nonFollowingProfileId = _createProfile(nonFollowingProfileOwner);
        testUnfollowerProfileOwner = vm.addr(testUnfollowerProfileOwnerPk);
        testUnfollowerProfileId = _createProfile(testUnfollowerProfileOwner);
        followTokenId = _follow(
            testUnfollowerProfileOwner,
            testUnfollowerProfileId,
            targetProfileId,
            0,
            ''
        )[0];

        targetFollowNFT = hub.getFollowNFT(targetProfileId);
        followNFT = FollowNFT(targetFollowNFT);
    }

    //////////////////////////////////////////////////////////
    // Unfollow - Negatives
    //////////////////////////////////////////////////////////

    function testCannotUnfollowIfPaused() public {
        vm.prank(governance);
        hub.setState(DataTypes.ProtocolState.Paused);

        vm.expectRevert(Errors.Paused.selector);

        _unfollow({
            pk: testUnfollowerProfileOwnerPk,
            isUnfollowerProfileOwner: true,
            unfollowerProfileId: testUnfollowerProfileId,
            idsOfProfilesToUnfollow: _toUint256Array(targetProfileId)
        });
    }

    function testCannotUnfollowIfUnfollowerProfileDoesNotExist() public {
        vm.prank(testUnfollowerProfileOwner);
        hub.burn(testUnfollowerProfileId);

        vm.expectRevert(Errors.TokenDoesNotExist.selector);

        _unfollow({
            pk: testUnfollowerProfileOwnerPk,
            isUnfollowerProfileOwner: true,
            unfollowerProfileId: testUnfollowerProfileId,
            idsOfProfilesToUnfollow: _toUint256Array(targetProfileId)
        });
    }

    function testCannotUnfollowIfSomeOfTheProfilesToUnfollowDoNotExist(uint256 unexistentProfileId)
        public
    {
        vm.assume(!hub.exists(unexistentProfileId));

        assertTrue(hub.isFollowing(testUnfollowerProfileId, targetProfileId));

        vm.expectRevert(Errors.TokenDoesNotExist.selector);

        _unfollow({
            pk: testUnfollowerProfileOwnerPk,
            isUnfollowerProfileOwner: true,
            unfollowerProfileId: testUnfollowerProfileId,
            idsOfProfilesToUnfollow: _toUint256Array(targetProfileId, unexistentProfileId)
        });

        // Asserts that the unfollow operation has been completely reverted after one of the unfollow's failed.
        assertTrue(hub.isFollowing(testUnfollowerProfileId, targetProfileId));
    }

    function testCannotUnfollowIfTheProfileHasNeverBeenFollowedBefore() public {
        uint256 hasNeverBeenFollowedProfileId = _createProfile(targetProfileOwner);

        vm.expectRevert(Errors.NotFollowing.selector);

        _unfollow({
            pk: testUnfollowerProfileOwnerPk,
            isUnfollowerProfileOwner: true,
            unfollowerProfileId: testUnfollowerProfileId,
            idsOfProfilesToUnfollow: _toUint256Array(hasNeverBeenFollowedProfileId)
        });
    }

    function testCannotUnfollowIfNotFollowingTheTargetProfile() public {
        vm.expectRevert(Errors.NotFollowing.selector);

        _unfollow({
            pk: nonFollowingProfileOwnerPk,
            isUnfollowerProfileOwner: true,
            unfollowerProfileId: nonFollowingProfileId,
            idsOfProfilesToUnfollow: _toUint256Array(targetProfileId)
        });
    }

    function testCannotUnfollowIfNotProfileOwnerOrDelegatedExecutor(uint256 executorPk) public {
        executorPk = bound(
            executorPk,
            1,
            115792089237316195423570985008687907852837564279074904382605163141518161494337 - 1
        );
        address executor = vm.addr(executorPk);
<<<<<<< HEAD
        vm.assume(executor != testUnfollowerProfileOwner);
        vm.assume(!hub.isDelegatedExecutorApproved(testUnfollowerProfileOwner, executor));
        vm.assume(!followNFT.isApprovedForAll(testUnfollowerProfileOwner, executor));
=======
        vm.assume(executor != unfollowerProfileOwner);
        vm.assume(!hub.isDelegatedExecutorApproved(unfollowerProfileId, executor));
        vm.assume(!followNFT.isApprovedForAll(unfollowerProfileOwner, executor));
>>>>>>> 0ca004fe

        followTokenId = followNFT.getFollowTokenId(testUnfollowerProfileId);
        vm.prank(testUnfollowerProfileOwner);
        followNFT.wrap(followTokenId);

        vm.expectRevert(Errors.ExecutorInvalid.selector);

        _unfollow({
            pk: executorPk,
            isUnfollowerProfileOwner: false,
            unfollowerProfileId: testUnfollowerProfileId,
            idsOfProfilesToUnfollow: _toUint256Array(targetProfileId)
        });
    }

    //////////////////////////////////////////////////////////
    // Unfollow - Scenarios
    //////////////////////////////////////////////////////////

    function testUnfollowAsUnfollowerOwner() public {
        vm.expectEmit(true, false, false, true, address(hub));
        emit Events.Unfollowed(testUnfollowerProfileId, targetProfileId, block.timestamp);

        vm.expectCall(
            targetFollowNFT,
            abi.encodeCall(
                followNFT.unfollow,
                (testUnfollowerProfileId, testUnfollowerProfileOwner)
            )
        );

        _unfollow({
            pk: testUnfollowerProfileOwnerPk,
            isUnfollowerProfileOwner: true,
            unfollowerProfileId: testUnfollowerProfileId,
            idsOfProfilesToUnfollow: _toUint256Array(targetProfileId)
        });

        assertFalse(hub.isFollowing(testUnfollowerProfileId, targetProfileId));
    }

    function testUnfollowAsUnfollowerApprovedDelegatedExecutor(uint256 approvedDelegatedExecutorPk)
        public
    {
        approvedDelegatedExecutorPk = bound(
            approvedDelegatedExecutorPk,
            1,
            ISSECP256K1_CURVE_ORDER - 1
        );
        address approvedDelegatedExecutor = vm.addr(approvedDelegatedExecutorPk);
        vm.assume(approvedDelegatedExecutor != address(0));
        vm.assume(approvedDelegatedExecutor != testUnfollowerProfileOwner);

<<<<<<< HEAD
        vm.prank(testUnfollowerProfileOwner);
        hub.setDelegatedExecutorApproval(approvedDelegatedExecutor, true);
=======
        vm.prank(unfollowerProfileOwner);
        hub.changeDelegatedExecutorsConfig({
            delegatorProfileId: unfollowerProfileId,
            executors: _toAddressArray(approvedDelegatedExecutor),
            approvals: _toBoolArray(true)
        });
>>>>>>> 0ca004fe

        vm.expectEmit(true, false, false, true, address(hub));
        emit Events.Unfollowed(testUnfollowerProfileId, targetProfileId, block.timestamp);

        vm.expectCall(
            targetFollowNFT,
            abi.encodeCall(followNFT.unfollow, (testUnfollowerProfileId, approvedDelegatedExecutor))
        );

        _unfollow({
            pk: approvedDelegatedExecutorPk,
            isUnfollowerProfileOwner: false,
            unfollowerProfileId: testUnfollowerProfileId,
            idsOfProfilesToUnfollow: _toUint256Array(targetProfileId)
        });

        assertFalse(hub.isFollowing(testUnfollowerProfileId, targetProfileId));
    }

    function _unfollow(
        uint256 pk,
        bool isUnfollowerProfileOwner,
        uint256 unfollowerProfileId,
        uint256[] memory idsOfProfilesToUnfollow
    ) internal virtual {
        /* Wen @solc-nowarn unused-param?
            Silence the compiler warning, but allow calling this with Named Params.
            This variable isn't used here, but used in withSig case. */
        isUnfollowerProfileOwner = isUnfollowerProfileOwner;
        vm.prank(vm.addr(pk));
        hub.unfollow(unfollowerProfileId, idsOfProfilesToUnfollow);
    }
}

contract UnfollowMetaTxTest is UnfollowTest, MetaTxNegatives {
    mapping(address => uint256) cachedNonceByAddress;

    function setUp() public override(UnfollowTest, MetaTxNegatives) {
        UnfollowTest.setUp();
        MetaTxNegatives.setUp();

        cachedNonceByAddress[nonFollowingProfileOwner] = _getSigNonce(nonFollowingProfileOwner);
        cachedNonceByAddress[testUnfollowerProfileOwner] = _getSigNonce(testUnfollowerProfileOwner);
    }

    function _unfollow(
        uint256 pk,
        bool isUnfollowerProfileOwner,
        uint256 unfollowerProfileId,
        uint256[] memory idsOfProfilesToUnfollow
    ) internal virtual override {
        address signer = vm.addr(pk);
        uint256 nonce = cachedNonceByAddress[signer];
        hub.unfollowWithSig(
            _getSignedData({
                signerPk: pk,
                delegatedSigner: isUnfollowerProfileOwner ? PROFILE_OWNER : signer,
                unfollowerProfileId: unfollowerProfileId,
                idsOfProfilesToUnfollow: idsOfProfilesToUnfollow,
                nonce: nonce,
                deadline: type(uint256).max
            })
        );
    }

    function _executeMetaTx(
        uint256 signerPk,
        uint256 nonce,
        uint256 deadline
    ) internal virtual override {
        hub.unfollowWithSig(
            _getSignedData({
                signerPk: signerPk,
                delegatedSigner: PROFILE_OWNER,
                unfollowerProfileId: testUnfollowerProfileId,
                idsOfProfilesToUnfollow: _toUint256Array(targetProfileId),
                nonce: nonce,
                deadline: deadline
            })
        );
    }

    function _getDefaultMetaTxSignerPk() internal virtual override returns (uint256) {
        return testUnfollowerProfileOwnerPk;
    }

    function _calculateUnfollowWithSigDigest(
        uint256 unfollowerProfileId,
        uint256[] memory idsOfProfilesToUnfollow,
        uint256 nonce,
        uint256 deadline
    ) internal view returns (bytes32) {
        return
            _calculateDigest(
                keccak256(
                    abi.encode(
                        UNFOLLOW_WITH_SIG_TYPEHASH,
                        unfollowerProfileId,
                        keccak256(abi.encodePacked(idsOfProfilesToUnfollow)),
                        nonce,
                        deadline
                    )
                )
            );
    }

    function _getSignedData(
        uint256 signerPk,
        address delegatedSigner,
        uint256 unfollowerProfileId,
        uint256[] memory idsOfProfilesToUnfollow,
        uint256 nonce,
        uint256 deadline
    ) internal returns (DataTypes.UnfollowWithSigData memory) {
        return
            DataTypes.UnfollowWithSigData({
                delegatedSigner: delegatedSigner,
                unfollowerProfileId: unfollowerProfileId,
                idsOfProfilesToUnfollow: idsOfProfilesToUnfollow,
                sig: _getSigStruct({
                    pKey: signerPk,
                    digest: _calculateUnfollowWithSigDigest(
                        unfollowerProfileId,
                        idsOfProfilesToUnfollow,
                        nonce,
                        deadline
                    ),
                    deadline: deadline
                })
            });
    }
}<|MERGE_RESOLUTION|>--- conflicted
+++ resolved
@@ -123,15 +123,9 @@
             115792089237316195423570985008687907852837564279074904382605163141518161494337 - 1
         );
         address executor = vm.addr(executorPk);
-<<<<<<< HEAD
         vm.assume(executor != testUnfollowerProfileOwner);
-        vm.assume(!hub.isDelegatedExecutorApproved(testUnfollowerProfileOwner, executor));
+        vm.assume(!hub.isDelegatedExecutorApproved(testUnfollowerProfileId, executor));
         vm.assume(!followNFT.isApprovedForAll(testUnfollowerProfileOwner, executor));
-=======
-        vm.assume(executor != unfollowerProfileOwner);
-        vm.assume(!hub.isDelegatedExecutorApproved(unfollowerProfileId, executor));
-        vm.assume(!followNFT.isApprovedForAll(unfollowerProfileOwner, executor));
->>>>>>> 0ca004fe
 
         followTokenId = followNFT.getFollowTokenId(testUnfollowerProfileId);
         vm.prank(testUnfollowerProfileOwner);
@@ -185,17 +179,12 @@
         vm.assume(approvedDelegatedExecutor != address(0));
         vm.assume(approvedDelegatedExecutor != testUnfollowerProfileOwner);
 
-<<<<<<< HEAD
         vm.prank(testUnfollowerProfileOwner);
-        hub.setDelegatedExecutorApproval(approvedDelegatedExecutor, true);
-=======
-        vm.prank(unfollowerProfileOwner);
         hub.changeDelegatedExecutorsConfig({
-            delegatorProfileId: unfollowerProfileId,
+            delegatorProfileId: testUnfollowerProfileId,
             executors: _toAddressArray(approvedDelegatedExecutor),
             approvals: _toBoolArray(true)
         });
->>>>>>> 0ca004fe
 
         vm.expectEmit(true, false, false, true, address(hub));
         emit Events.Unfollowed(testUnfollowerProfileId, targetProfileId, block.timestamp);
