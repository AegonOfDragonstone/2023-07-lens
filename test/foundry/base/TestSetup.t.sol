// SPDX-License-Identifier: UNLICENSED
pragma solidity ^0.8.13;

import 'forge-std/Test.sol';

// Deployments
import {ILensHub} from 'contracts/interfaces/ILensHub.sol';
import {LensHub} from 'contracts/core/LensHub.sol';
import {FollowNFT} from 'contracts/core/FollowNFT.sol';
import {CollectNFT} from 'contracts/core/CollectNFT.sol';
import {ModuleGlobals} from 'contracts/core/modules/ModuleGlobals.sol';
import {TransparentUpgradeableProxy} from 'contracts/upgradeability/TransparentUpgradeableProxy.sol';
import {DataTypes} from 'contracts/libraries/DataTypes.sol';
import 'contracts/libraries/Constants.sol';
import {Errors} from 'contracts/libraries/Errors.sol';
import {Events} from 'contracts/libraries/Events.sol';
import {GeneralLib} from 'contracts/libraries/GeneralLib.sol';
import {ProfileTokenURILogic} from 'contracts/libraries/ProfileTokenURILogic.sol';
import {MockCollectModule} from 'contracts/mocks/MockCollectModule.sol';
import {MockReferenceModule} from 'contracts/mocks/MockReferenceModule.sol';
import '../helpers/ForkManagement.sol';
import '../Constants.sol';

contract TestSetup is Test, ForkManagement {
    using stdJson for string;

<<<<<<< HEAD
    uint256 newProfileId;
=======
    string forkEnv;
    bool fork;
    string network;
    string json;
    uint256 forkBlockNumber;

    uint256 newProfileId; // TODO: We should get rid of this everywhere, and create dedicated profiles instead (see Follow tests)
>>>>>>> 5a7e3ccd
    address deployer;
    address governance;
    address treasury;

    string constant MOCK_URI = 'ipfs://QmUXfQWe43RKx31VzA2BnbwhSMW8WuaJvszFWChD59m76U';

    uint256 constant otherSignerKey = 0x737562;
    uint256 constant profileOwnerKey = 0x04546b;
    address immutable profileOwner = vm.addr(profileOwnerKey);
    address immutable otherSigner = vm.addr(otherSignerKey);
    address immutable me = address(this);

    bytes32 domainSeparator;

    uint16 TREASURY_FEE_BPS;
    uint16 constant TREASURY_FEE_MAX_BPS = 10000;

    address hubProxyAddr;
    CollectNFT collectNFT;
    FollowNFT followNFT;
    LensHub hubImpl;
    TransparentUpgradeableProxy hubAsProxy;
    LensHub hub;
    MockCollectModule mockCollectModule;
    MockReferenceModule mockReferenceModule;
    ModuleGlobals moduleGlobals;

    DataTypes.CreateProfileData mockCreateProfileData;

    DataTypes.PostData mockPostData;
    DataTypes.CommentData mockCommentData;
    DataTypes.MirrorData mockMirrorData;
    DataTypes.CollectData mockCollectData;
    DataTypes.SetDefaultProfileWithSigData mockSetDefaultProfileData;

    function isEnvSet(string memory key) internal returns (bool) {
        try vm.envString(key) {
            return true;
        } catch {
            return false;
        }
    }

    constructor() {
        // TODO: Replace with envOr when it's released
        forkEnv = isEnvSet('TESTING_FORK') ? vm.envString('TESTING_FORK') : '';

        if (bytes(forkEnv).length > 0) {
            fork = true;
            console.log('\n\n Testing using %s fork', forkEnv);
            json = loadJson();

            network = getNetwork(json, forkEnv);

            if (isEnvSet('FORK_BLOCK')) {
                forkBlockNumber = vm.envUint('FORK_BLOCK');
                vm.createSelectFork(network, forkBlockNumber);
                console.log('Fork Block number (FIXED BLOCK):', forkBlockNumber);
            } else {
                vm.createSelectFork(network);
                forkBlockNumber = block.number;
                console.log('Fork Block number:', forkBlockNumber);
            }

            checkNetworkParams(json, forkEnv);

            loadBaseAddresses(forkEnv);
        } else {
            deployBaseContracts();
        }
        ///////////////////////////////////////// Start governance actions.
        vm.startPrank(governance);

        if (hub.getState() != DataTypes.ProtocolState.Unpaused)
            hub.setState(DataTypes.ProtocolState.Unpaused);

        // Whitelist the test contract as a profile creator
        hub.whitelistProfileCreator(me, true);

        vm.stopPrank();
        ///////////////////////////////////////// End governance actions.
    }

    // TODO: Replace with forge-std/StdJson.sol::keyExists(...) when/if this PR is approved:
    //       https://github.com/foundry-rs/forge-std/pull/226
    function keyExists(string memory key) internal returns (bool) {
        return json.parseRaw(key).length > 0;
    }

    function loadBaseAddresses(string memory targetEnv) internal virtual {
        bytes32 PROXY_IMPLEMENTATION_STORAGE_SLOT = bytes32(
            uint256(keccak256('eip1967.proxy.implementation')) - 1
        );

        console.log('targetEnv:', targetEnv);

        hubProxyAddr = json.readAddress(string(abi.encodePacked('.', targetEnv, '.LensHubProxy')));
        console.log('hubProxyAddr:', hubProxyAddr);

        hub = LensHub(hubProxyAddr);

        console.log('Hub:', address(hub));

        address followNFTAddr = hub.getFollowNFTImpl();
        address collectNFTAddr = hub.getCollectNFTImpl();

        address hubImplAddr = address(
            uint160(uint256(vm.load(hubProxyAddr, PROXY_IMPLEMENTATION_STORAGE_SLOT)))
        );
        console.log('Found hubImplAddr:', hubImplAddr);
        hubImpl = LensHub(hubImplAddr);
        followNFT = FollowNFT(followNFTAddr);
        collectNFT = CollectNFT(collectNFTAddr);
        hubAsProxy = TransparentUpgradeableProxy(payable(address(hub)));
        moduleGlobals = ModuleGlobals(
            json.readAddress(string(abi.encodePacked('.', targetEnv, '.ModuleGlobals')))
        );

        newProfileId = _getNextProfileId();
        console.log('newProfileId:', newProfileId);

        deployer = address(1);

        governance = hub.getGovernance();
        treasury = moduleGlobals.getTreasury();

        TREASURY_FEE_BPS = moduleGlobals.getTreasuryFee();
    }

    function deployBaseContracts() internal {
        newProfileId = FIRST_PROFILE_ID;
        deployer = address(1);
        governance = address(2);

        TREASURY_FEE_BPS = 50;

        ///////////////////////////////////////// Start deployments.
        vm.startPrank(deployer);

        // Precompute needed addresss.
        address followNFTAddr = computeCreateAddress(deployer, 1);
        address collectNFTAddr = computeCreateAddress(deployer, 2);
        hubProxyAddr = computeCreateAddress(deployer, 3);

        // Deploy implementation contracts.
        hubImpl = new LensHub(followNFTAddr, collectNFTAddr);
        followNFT = new FollowNFT(hubProxyAddr);
        collectNFT = new CollectNFT(hubProxyAddr);

        // Deploy and initialize proxy.
        bytes memory initData = abi.encodeCall(
            hubImpl.initialize,
            ('Lens Protocol Profiles', 'LPP', governance)
        );
        hubAsProxy = new TransparentUpgradeableProxy(address(hubImpl), deployer, initData);

        // Cast proxy to LensHub interface.
        hub = LensHub(address(hubAsProxy));

        // Deploy the MockCollectModule.
        mockCollectModule = new MockCollectModule();

        // Deploy the MockReferenceModule.
        mockReferenceModule = new MockReferenceModule();

        vm.stopPrank();
        ///////////////////////////////////////// End deployments.

        // Start governance actions.
        vm.startPrank(governance);

        // Whitelist the FreeCollectModule.
        hub.whitelistCollectModule(address(mockCollectModule), true);

        // Whitelist the MockReferenceModule.
        hub.whitelistReferenceModule(address(mockReferenceModule), true);

        // End governance actions.
        vm.stopPrank();
    }

    function setUp() public virtual {
        // Compute the domain separator.
        domainSeparator = keccak256(
            abi.encode(
                EIP712_DOMAIN_TYPEHASH,
                keccak256('Lens Protocol Profiles'),
                EIP712_REVISION_HASH,
                block.chainid,
                hubProxyAddr
            )
        );

        // precompute basic profile creaton data.
        mockCreateProfileData = DataTypes.CreateProfileData({
            to: profileOwner,
            imageURI: MOCK_URI,
            followModule: address(0),
            followModuleInitData: '',
            followNFTURI: MOCK_URI
        });

        // Precompute basic post data.
        mockPostData = DataTypes.PostData({
            profileId: newProfileId,
            contentURI: MOCK_URI,
            collectModule: address(mockCollectModule),
            collectModuleInitData: abi.encode(1),
            referenceModule: address(0),
            referenceModuleInitData: ''
        });

        // Precompute basic comment data.
        mockCommentData = DataTypes.CommentData({
            profileId: newProfileId,
            contentURI: MOCK_URI,
            profileIdPointed: newProfileId,
            pubIdPointed: FIRST_PUB_ID,
            referenceModuleData: '',
            collectModule: address(mockCollectModule),
            collectModuleInitData: abi.encode(1),
            referenceModule: address(0),
            referenceModuleInitData: ''
        });

        // Precompute basic mirror data.
        mockMirrorData = DataTypes.MirrorData({
            profileId: newProfileId,
            profileIdPointed: newProfileId,
            pubIdPointed: FIRST_PUB_ID,
            referenceModuleData: '',
            referenceModule: address(0),
            referenceModuleInitData: ''
        });

        // Precompute basic collect data.
        mockCollectData = DataTypes.CollectData({
            collectorProfileId: newProfileId,
            publisherProfileId: newProfileId,
            pubId: FIRST_PUB_ID,
            data: ''
        });

        mockSetDefaultProfileData = DataTypes.SetDefaultProfileWithSigData({
            delegatedSigner: otherSigner,
            wallet: profileOwner,
            profileId: newProfileId,
            sig: DataTypes.EIP712Signature({v: 0, r: bytes32(0), s: bytes32(0), deadline: 0}) // blank sig
        });

        hub.createProfile(mockCreateProfileData);
    }

    // TODO: Find a better place for such helpers that have access to Hub without rekting inheritance
    function _getNextProfileId() internal returns (uint256) {
        return uint256(vm.load(hubProxyAddr, bytes32(uint256(PROFILE_COUNTER_SLOT)))) + 1;
    }
}<|MERGE_RESOLUTION|>--- conflicted
+++ resolved
@@ -24,17 +24,8 @@
 contract TestSetup is Test, ForkManagement {
     using stdJson for string;
 
-<<<<<<< HEAD
-    uint256 newProfileId;
-=======
-    string forkEnv;
-    bool fork;
-    string network;
-    string json;
-    uint256 forkBlockNumber;
-
     uint256 newProfileId; // TODO: We should get rid of this everywhere, and create dedicated profiles instead (see Follow tests)
->>>>>>> 5a7e3ccd
+
     address deployer;
     address governance;
     address treasury;
