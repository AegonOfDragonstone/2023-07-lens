// SPDX-License-Identifier: UNLICENSED
pragma solidity ^0.8.13;

import 'forge-std/Test.sol';

// Deployments
import {ILensHub} from 'contracts/interfaces/ILensHub.sol';
import {LensHub} from 'contracts/core/LensHub.sol';
import {FollowNFT} from 'contracts/core/FollowNFT.sol';
import {CollectNFT} from 'contracts/core/CollectNFT.sol';
import {ModuleGlobals} from 'contracts/core/modules/ModuleGlobals.sol';
import {TransparentUpgradeableProxy} from 'contracts/upgradeability/TransparentUpgradeableProxy.sol';
import {DataTypes} from 'contracts/libraries/DataTypes.sol';
import 'contracts/libraries/Constants.sol';
import {Errors} from 'contracts/libraries/Errors.sol';
import {Events} from 'contracts/libraries/Events.sol';
import {GeneralLib} from 'contracts/libraries/GeneralLib.sol';
import {ProfileTokenURILogic} from 'contracts/libraries/ProfileTokenURILogic.sol';
import {MockCollectModule} from 'contracts/mocks/MockCollectModule.sol';
import {MockReferenceModule} from 'contracts/mocks/MockReferenceModule.sol';
import '../helpers/ForkManagement.sol';
import '../Constants.sol';

contract TestSetup is Test, ForkManagement {
    using stdJson for string;

    uint256 newProfileId; // TODO: We should get rid of this everywhere, and create dedicated profiles instead (see Follow tests)

    address deployer;
    address governance;
    address treasury;

    string constant MOCK_URI = 'ipfs://QmUXfQWe43RKx31VzA2BnbwhSMW8WuaJvszFWChD59m76U';

    uint256 constant otherSignerKey = 0x737562;
    uint256 constant profileOwnerKey = 0x04546b;
    uint256 constant alienSignerKey = 0x123456;
    address immutable profileOwner = vm.addr(profileOwnerKey);
    address immutable otherSigner = vm.addr(otherSignerKey);
    address immutable alienSigner = vm.addr(alienSignerKey);
    address immutable me = address(this);

    bytes32 domainSeparator;

    uint16 TREASURY_FEE_BPS;
    uint16 constant TREASURY_FEE_MAX_BPS = 10000;

    address hubProxyAddr;
    CollectNFT collectNFT;
    FollowNFT followNFT;
    LensHub hubImpl;
    TransparentUpgradeableProxy hubAsProxy;
    LensHub hub;
    MockCollectModule mockCollectModule;
    MockReferenceModule mockReferenceModule;
    ModuleGlobals moduleGlobals;

    DataTypes.CreateProfileData mockCreateProfileData;

    DataTypes.PostData mockPostData;
    DataTypes.CommentData mockCommentData;
    DataTypes.MirrorData mockMirrorData;
    DataTypes.CollectData mockCollectData;
    DataTypes.SetDefaultProfileWithSigData mockSetDefaultProfileData;

    function isEnvSet(string memory key) internal returns (bool) {
        try vm.envString(key) {
            return true;
        } catch {
            return false;
        }
    }

    constructor() {
        // TODO: Replace with envOr when it's released
        forkEnv = isEnvSet('TESTING_FORK') ? vm.envString('TESTING_FORK') : '';

        if (bytes(forkEnv).length > 0) {
            fork = true;
            console.log('\n\n Testing using %s fork', forkEnv);
            json = loadJson();

            network = getNetwork(json, forkEnv);

            if (isEnvSet('FORK_BLOCK')) {
                forkBlockNumber = vm.envUint('FORK_BLOCK');
                vm.createSelectFork(network, forkBlockNumber);
                console.log('Fork Block number (FIXED BLOCK):', forkBlockNumber);
            } else {
                vm.createSelectFork(network);
                forkBlockNumber = block.number;
                console.log('Fork Block number:', forkBlockNumber);
            }

            checkNetworkParams(json, forkEnv);

            loadBaseAddresses(forkEnv);
        } else {
            deployBaseContracts();
        }
        ///////////////////////////////////////// Start governance actions.
        vm.startPrank(governance);

        if (hub.getState() != DataTypes.ProtocolState.Unpaused)
            hub.setState(DataTypes.ProtocolState.Unpaused);

        // Whitelist the test contract as a profile creator
        hub.whitelistProfileCreator(me, true);

        vm.stopPrank();
        ///////////////////////////////////////// End governance actions.
    }

    // TODO: Replace with forge-std/StdJson.sol::keyExists(...) when/if this PR is approved:
    //       https://github.com/foundry-rs/forge-std/pull/226
    function keyExists(string memory key) internal returns (bool) {
        return json.parseRaw(key).length > 0;
    }

    function loadBaseAddresses(string memory targetEnv) internal virtual {
        bytes32 PROXY_IMPLEMENTATION_STORAGE_SLOT = bytes32(
            uint256(keccak256('eip1967.proxy.implementation')) - 1
        );

        console.log('targetEnv:', targetEnv);

        hubProxyAddr = json.readAddress(string(abi.encodePacked('.', targetEnv, '.LensHubProxy')));
        console.log('hubProxyAddr:', hubProxyAddr);

        hub = LensHub(hubProxyAddr);

        console.log('Hub:', address(hub));

        address followNFTAddr = hub.getFollowNFTImpl();
        address collectNFTAddr = hub.getCollectNFTImpl();

        address hubImplAddr = address(
            uint160(uint256(vm.load(hubProxyAddr, PROXY_IMPLEMENTATION_STORAGE_SLOT)))
        );
        console.log('Found hubImplAddr:', hubImplAddr);
        hubImpl = LensHub(hubImplAddr);
        followNFT = FollowNFT(followNFTAddr);
        collectNFT = CollectNFT(collectNFTAddr);
        hubAsProxy = TransparentUpgradeableProxy(payable(address(hub)));
        moduleGlobals = ModuleGlobals(
            json.readAddress(string(abi.encodePacked('.', targetEnv, '.ModuleGlobals')))
        );

        newProfileId = _getNextProfileId();
        console.log('newProfileId:', newProfileId);

        deployer = address(1);

        governance = hub.getGovernance();
        treasury = moduleGlobals.getTreasury();

        TREASURY_FEE_BPS = moduleGlobals.getTreasuryFee();
    }

    function deployBaseContracts() internal {
        newProfileId = FIRST_PROFILE_ID;
        deployer = address(1);
        governance = address(2);
        treasury = address(3);

        TREASURY_FEE_BPS = 50;

        ///////////////////////////////////////// Start deployments.
        vm.startPrank(deployer);

        // Precompute needed addresss.
        address followNFTAddr = computeCreateAddress(deployer, 1);
        address collectNFTAddr = computeCreateAddress(deployer, 2);
        hubProxyAddr = computeCreateAddress(deployer, 3);

        // Deploy implementation contracts.
        hubImpl = new LensHub(followNFTAddr, collectNFTAddr);
        followNFT = new FollowNFT(hubProxyAddr);
        collectNFT = new CollectNFT(hubProxyAddr);

        // Deploy and initialize proxy.
        bytes memory initData = abi.encodeCall(
            hubImpl.initialize,
            ('Lens Protocol Profiles', 'LPP', governance)
        );
        hubAsProxy = new TransparentUpgradeableProxy(address(hubImpl), deployer, initData);

        // Cast proxy to LensHub interface.
        hub = LensHub(address(hubAsProxy));

        // Deploy the MockCollectModule.
        mockCollectModule = new MockCollectModule();

        // Deploy the MockReferenceModule.
        mockReferenceModule = new MockReferenceModule();

        moduleGlobals = new ModuleGlobals(governance, treasury, TREASURY_FEE_BPS);

        vm.stopPrank();
        ///////////////////////////////////////// End deployments.

        // Start governance actions.
        vm.startPrank(governance);

        // Whitelist the FreeCollectModule.
        hub.whitelistCollectModule(address(mockCollectModule), true);

        // Whitelist the MockReferenceModule.
        hub.whitelistReferenceModule(address(mockReferenceModule), true);

        // End governance actions.
        vm.stopPrank();
    }

    function setUp() public virtual {
        // Compute the domain separator.
        domainSeparator = keccak256(
            abi.encode(
                EIP712_DOMAIN_TYPEHASH,
                keccak256('Lens Protocol Profiles'),
                EIP712_REVISION_HASH,
                block.chainid,
                hubProxyAddr
            )
        );

        // precompute basic profile creaton data.
        mockCreateProfileData = DataTypes.CreateProfileData({
            to: profileOwner,
            imageURI: MOCK_URI,
            followModule: address(0),
            followModuleInitData: '',
            followNFTURI: MOCK_URI
        });

        // Precompute basic post data.
        mockPostData = DataTypes.PostData({
            profileId: newProfileId,
            contentURI: MOCK_URI,
            collectModule: address(mockCollectModule),
            collectModuleInitData: abi.encode(1),
            referenceModule: address(0),
            referenceModuleInitData: ''
        });

        // Precompute basic comment data.
        mockCommentData = DataTypes.CommentData({
            profileId: newProfileId,
            contentURI: MOCK_URI,
            profileIdPointed: newProfileId,
            pubIdPointed: FIRST_PUB_ID,
            referenceModuleData: '',
            collectModule: address(mockCollectModule),
            collectModuleInitData: abi.encode(1),
            referenceModule: address(0),
            referenceModuleInitData: ''
        });

        // Precompute basic mirror data.
        mockMirrorData = DataTypes.MirrorData({
<<<<<<< HEAD
            profileId: firstProfileId,
            profileIdPointed: firstProfileId,
            pubIdPointed: 1,
            referenceModuleData: ''
=======
            profileId: newProfileId,
            profileIdPointed: newProfileId,
            pubIdPointed: FIRST_PUB_ID,
            referenceModuleData: '',
            referenceModule: address(0),
            referenceModuleInitData: ''
>>>>>>> d9db0fa1
        });

        // Precompute basic collect data.
        mockCollectData = DataTypes.CollectData({
            collectorProfileId: newProfileId,
            publisherProfileId: newProfileId,
            pubId: FIRST_PUB_ID,
            data: ''
        });

        mockSetDefaultProfileData = DataTypes.SetDefaultProfileWithSigData({
            delegatedSigner: otherSigner,
            wallet: profileOwner,
            profileId: newProfileId,
            sig: DataTypes.EIP712Signature({v: 0, r: bytes32(0), s: bytes32(0), deadline: 0}) // blank sig
        });

        hub.createProfile(mockCreateProfileData);
    }

    // TODO: Find a better place for such helpers that have access to Hub without rekting inheritance
    function _getNextProfileId() internal returns (uint256) {
        return uint256(vm.load(hubProxyAddr, bytes32(uint256(PROFILE_COUNTER_SLOT)))) + 1;
    }
}<|MERGE_RESOLUTION|>--- conflicted
+++ resolved
@@ -258,34 +258,10 @@
 
         // Precompute basic mirror data.
         mockMirrorData = DataTypes.MirrorData({
-<<<<<<< HEAD
-            profileId: firstProfileId,
-            profileIdPointed: firstProfileId,
-            pubIdPointed: 1,
-            referenceModuleData: ''
-=======
             profileId: newProfileId,
             profileIdPointed: newProfileId,
             pubIdPointed: FIRST_PUB_ID,
-            referenceModuleData: '',
-            referenceModule: address(0),
-            referenceModuleInitData: ''
->>>>>>> d9db0fa1
-        });
-
-        // Precompute basic collect data.
-        mockCollectData = DataTypes.CollectData({
-            collectorProfileId: newProfileId,
-            publisherProfileId: newProfileId,
-            pubId: FIRST_PUB_ID,
-            data: ''
-        });
-
-        mockSetDefaultProfileData = DataTypes.SetDefaultProfileWithSigData({
-            delegatedSigner: otherSigner,
-            wallet: profileOwner,
-            profileId: newProfileId,
-            sig: DataTypes.EIP712Signature({v: 0, r: bytes32(0), s: bytes32(0), deadline: 0}) // blank sig
+            referenceModuleData: ''
         });
 
         hub.createProfile(mockCreateProfileData);
