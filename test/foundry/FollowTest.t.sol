// SPDX-License-Identifier: UNLICENSED
pragma solidity ^0.8.13;

import './base/BaseTest.t.sol';
import './MetaTxNegatives.t.sol';
import {Strings} from '@openzeppelin/contracts/utils/Strings.sol';
import {IFollowNFT} from 'contracts/interfaces/IFollowNFT.sol';
import '../../contracts/mocks/MockFollowModuleWithRevertFlag.sol';

contract FollowTest is BaseTest {
    using Strings for uint256;

    uint256 constant MINT_NEW_TOKEN = 0;

    address constant PROFILE_OWNER = address(0);

    // TODO: Replace these with Profile structs everywhere
    uint256 constant targetProfileOwnerPk = 0xC0FFEE;
    address targetProfileOwner;
    uint256 targetProfileId;

    uint256 constant testFollowerProfileOwnerPk = 0x7357;
    address testFollowerProfileOwner;
    uint256 testFollowerProfileId;

    uint256 constant alreadyFollowingProfileOwnerPk = 0xF01108;
    address alreadyFollowingProfileOwner;
    uint256 alreadyFollowingProfileId;

    address targetFollowNFTAddress;

    uint256 followTokenId;

    address followModuleWithRevertFlag;

    function setUp() public virtual override {
        super.setUp();

        targetProfileOwner = vm.addr(targetProfileOwnerPk);
        targetProfileId = _createProfile(targetProfileOwner);

        testFollowerProfileOwner = vm.addr(testFollowerProfileOwnerPk);
        testFollowerProfileId = _createProfile(testFollowerProfileOwner);

        alreadyFollowingProfileOwner = vm.addr(alreadyFollowingProfileOwnerPk);
        alreadyFollowingProfileId = _createProfile(alreadyFollowingProfileOwner);

        followTokenId = _follow(
            alreadyFollowingProfileOwner,
            alreadyFollowingProfileId,
            targetProfileId,
            0,
            ''
        )[0];

        targetFollowNFTAddress = hub.getFollowNFT(targetProfileId);
        followNFT = FollowNFT(targetFollowNFTAddress);

        followModuleWithRevertFlag = address(new MockFollowModuleWithRevertFlag());
        vm.prank(governance);
        hub.whitelistFollowModule(followModuleWithRevertFlag, true);
    }

    // Negatives

    function testCannotFollowIfPaused() public {
        vm.prank(governance);
        hub.setState(DataTypes.ProtocolState.Paused);

        vm.expectRevert(Errors.Paused.selector);

        _follow({
            pk: testFollowerProfileOwnerPk,
            isFollowerProfileOwner: true,
            followerProfileId: testFollowerProfileId,
            idsOfProfilesToFollow: _toUint256Array(targetProfileId),
            followTokenIds: _toUint256Array(MINT_NEW_TOKEN),
            datas: _toBytesArray('')
        });
    }

    function testCannotFollowIfBlocked() public {
        vm.prank(targetProfileOwner);
        hub.setBlockStatus(
            targetProfileId,
            _toUint256Array(testFollowerProfileId),
            _toBoolArray(true)
        );

        vm.expectRevert(Errors.Blocked.selector);

        _follow({
            pk: testFollowerProfileOwnerPk,
            isFollowerProfileOwner: true,
            followerProfileId: testFollowerProfileId,
            idsOfProfilesToFollow: _toUint256Array(targetProfileId),
            followTokenIds: _toUint256Array(MINT_NEW_TOKEN),
            datas: _toBytesArray('')
        });
    }

    function testCannotFollowIfExecutorIsNotTheProfileOwnerOrHisApprovedExecutor(uint256 executorPk)
        public
    {
        executorPk = bound(executorPk, 1, ISSECP256K1_CURVE_ORDER - 1);
        address executor = vm.addr(executorPk);
        vm.assume(executor != address(0));
<<<<<<< HEAD
        vm.assume(executor != testFollowerProfileOwner);
        vm.assume(!hub.isDelegatedExecutorApproved(testFollowerProfileOwner, executor));
=======
        vm.assume(executor != followerProfileOwner);
        vm.assume(!hub.isDelegatedExecutorApproved(followerProfileId, executor));
>>>>>>> 0ca004fe

        vm.expectRevert(Errors.ExecutorInvalid.selector);

        _follow({
            pk: executorPk,
            isFollowerProfileOwner: false,
            followerProfileId: testFollowerProfileId,
            idsOfProfilesToFollow: _toUint256Array(targetProfileId),
            followTokenIds: _toUint256Array(MINT_NEW_TOKEN),
            datas: _toBytesArray('', '')
        });
    }

    function testCannotFollowWithUnwrappedTokenIfExecutorIsNotTheProfileOwnerOrHisApprovedExecutor(
        uint256 executorPk
    ) public {
        executorPk = bound(executorPk, 1, ISSECP256K1_CURVE_ORDER - 1);
        address executor = vm.addr(executorPk);
        vm.assume(executor != address(0));
<<<<<<< HEAD
        vm.assume(executor != testFollowerProfileOwner);
        vm.assume(!hub.isDelegatedExecutorApproved(testFollowerProfileOwner, executor));
=======
        vm.assume(executor != followerProfileOwner);
        vm.assume(!hub.isDelegatedExecutorApproved(followerProfileId, executor));
>>>>>>> 0ca004fe

        followTokenId = followNFT.getFollowTokenId(alreadyFollowingProfileId);
        assertFalse(followNFT.exists(followTokenId));

        vm.expectRevert(Errors.ExecutorInvalid.selector);

        _follow({
            pk: executorPk,
            isFollowerProfileOwner: false,
            followerProfileId: testFollowerProfileId,
            idsOfProfilesToFollow: _toUint256Array(targetProfileId),
            followTokenIds: _toUint256Array(followTokenId),
            datas: _toBytesArray('', '')
        });
    }

    function testCannotFollowWithWrappedTokenIfExecutorIsNotTheProfileOwnerOrHisApprovedExecutor(
        uint256 executorPk
    ) public {
        executorPk = bound(executorPk, 1, ISSECP256K1_CURVE_ORDER - 1);
        address executor = vm.addr(executorPk);
        vm.assume(executor != address(0));
<<<<<<< HEAD
        vm.assume(executor != testFollowerProfileOwner);
        vm.assume(!hub.isDelegatedExecutorApproved(testFollowerProfileOwner, executor));
=======
        vm.assume(executor != followerProfileOwner);
        vm.assume(!hub.isDelegatedExecutorApproved(followerProfileId, executor));
>>>>>>> 0ca004fe

        followTokenId = followNFT.getFollowTokenId(alreadyFollowingProfileId);
        vm.prank(alreadyFollowingProfileOwner);
        followNFT.wrap(followTokenId);

        vm.expectRevert(Errors.ExecutorInvalid.selector);

        _follow({
            pk: executorPk,
            isFollowerProfileOwner: false,
            followerProfileId: testFollowerProfileId,
            idsOfProfilesToFollow: _toUint256Array(targetProfileId),
            followTokenIds: _toUint256Array(followTokenId),
            datas: _toBytesArray('', '')
        });
    }

    function testCannotFollowIfAmountOfTokenIdsPassedDiffersFromAmountOfProfilesToFollow() public {
        vm.expectRevert(Errors.ArrayMismatch.selector);

        _follow({
            pk: testFollowerProfileOwnerPk,
            isFollowerProfileOwner: true,
            followerProfileId: testFollowerProfileId,
            idsOfProfilesToFollow: _toUint256Array(targetProfileId, alreadyFollowingProfileId),
            followTokenIds: _toUint256Array(MINT_NEW_TOKEN),
            datas: _toBytesArray('', '')
        });
    }

    function testCannotFollowIfAmountOfDataForFollowModulePassedDiffersFromAmountOfProfilesToFollow()
        public
    {
        vm.expectRevert(Errors.ArrayMismatch.selector);

        _follow({
            pk: testFollowerProfileOwnerPk,
            isFollowerProfileOwner: true,
            followerProfileId: testFollowerProfileId,
            idsOfProfilesToFollow: _toUint256Array(targetProfileId),
            followTokenIds: _toUint256Array(MINT_NEW_TOKEN),
            datas: _toBytesArray('', '')
        });
    }

    function testCannotFollowIfFollowerProfileDoesNotExist() public {
        vm.prank(testFollowerProfileOwner);
        hub.burn(testFollowerProfileId);

        vm.expectRevert(Errors.TokenDoesNotExist.selector);

        _follow({
            pk: testFollowerProfileOwnerPk,
            isFollowerProfileOwner: true,
            followerProfileId: testFollowerProfileId,
            idsOfProfilesToFollow: _toUint256Array(targetProfileId),
            followTokenIds: _toUint256Array(MINT_NEW_TOKEN),
            datas: _toBytesArray('')
        });
    }

    function testCannotFollowIfFollowedProfileHaveIdZero() public {
        vm.expectRevert(Errors.TokenDoesNotExist.selector);

        _follow({
            pk: testFollowerProfileOwnerPk,
            isFollowerProfileOwner: true,
            followerProfileId: testFollowerProfileId,
            idsOfProfilesToFollow: _toUint256Array(0),
            followTokenIds: _toUint256Array(MINT_NEW_TOKEN),
            datas: _toBytesArray('')
        });
    }

    function testCannotFollowIfProfileBeingFollowedDoesNotExist() public {
        vm.prank(targetProfileOwner);
        hub.burn(targetProfileId);

        vm.expectRevert(Errors.TokenDoesNotExist.selector);

        _follow({
            pk: testFollowerProfileOwnerPk,
            isFollowerProfileOwner: true,
            followerProfileId: testFollowerProfileId,
            idsOfProfilesToFollow: _toUint256Array(targetProfileId),
            followTokenIds: _toUint256Array(MINT_NEW_TOKEN),
            datas: _toBytesArray('')
        });
    }

    function testCannotFollowIfAlreadyFollowing() public {
        vm.expectRevert(IFollowNFT.AlreadyFollowing.selector);

        _follow({
            pk: alreadyFollowingProfileOwnerPk,
            isFollowerProfileOwner: true,
            followerProfileId: alreadyFollowingProfileId,
            idsOfProfilesToFollow: _toUint256Array(targetProfileId),
            followTokenIds: _toUint256Array(MINT_NEW_TOKEN),
            datas: _toBytesArray('')
        });
    }

    function testCannotFollowIfFollowModuleRevertsWhileProcessingTheFollow() public {
        vm.prank(targetProfileOwner);
        hub.setFollowModule(targetProfileId, followModuleWithRevertFlag, '');

        bool revertWhileProcessingFollow = true;

        vm.expectRevert(MockFollowModuleWithRevertFlag.MockFollowModuleReverted.selector);

        _follow({
            pk: testFollowerProfileOwnerPk,
            isFollowerProfileOwner: true,
            followerProfileId: testFollowerProfileId,
            idsOfProfilesToFollow: _toUint256Array(targetProfileId),
            followTokenIds: _toUint256Array(MINT_NEW_TOKEN),
            datas: _toBytesArray(abi.encode(revertWhileProcessingFollow))
        });
    }

    function testCannotSelfFollow() public {
        vm.expectRevert(Errors.SelfFollow.selector);

        _follow({
            pk: targetProfileOwnerPk,
            isFollowerProfileOwner: true,
            followerProfileId: targetProfileId,
            idsOfProfilesToFollow: _toUint256Array(targetProfileId),
            followTokenIds: _toUint256Array(MINT_NEW_TOKEN),
            datas: _toBytesArray('')
        });
    }

    // Positives

    function testFollowAsFollowerOwner() public {
        vm.prank(targetProfileOwner);
        hub.setFollowModule(targetProfileId, followModuleWithRevertFlag, '');

        bytes memory followModuleData = abi.encode(false);

        uint256 expectedFollowTokenIdAssigned = followTokenId + 1;

        vm.expectEmit(true, false, false, true, address(hub));
        emit Events.Followed(
            testFollowerProfileId,
            targetProfileId,
            expectedFollowTokenIdAssigned,
            followModuleData,
            block.timestamp
        );

        vm.expectCall(
            targetFollowNFTAddress,
            abi.encodeCall(
                followNFT.follow,
                (testFollowerProfileId, testFollowerProfileOwner, MINT_NEW_TOKEN)
            )
        );

        vm.expectCall(
            followModuleWithRevertFlag,
            abi.encodeCall(
                IFollowModule.processFollow,
                (
                    testFollowerProfileId,
                    MINT_NEW_TOKEN,
                    testFollowerProfileOwner,
                    targetProfileId,
                    followModuleData
                )
            )
        );

        uint256[] memory assignedFollowTokenIds = _follow({
            pk: testFollowerProfileOwnerPk,
            isFollowerProfileOwner: true,
            followerProfileId: testFollowerProfileId,
            idsOfProfilesToFollow: _toUint256Array(targetProfileId),
            followTokenIds: _toUint256Array(MINT_NEW_TOKEN),
            datas: _toBytesArray(followModuleData)
        });

        assertEq(assignedFollowTokenIds.length, 1);
        assertEq(assignedFollowTokenIds[0], expectedFollowTokenIdAssigned);
        assertTrue(hub.isFollowing(testFollowerProfileId, targetProfileId));
    }

    function testFollowAsFollowerApprovedDelegatedExecutor(uint256 approvedDelegatedExecutorPk)
        public
    {
        approvedDelegatedExecutorPk = bound(
            approvedDelegatedExecutorPk,
            1,
            ISSECP256K1_CURVE_ORDER - 1
        );
        address approvedDelegatedExecutor = vm.addr(approvedDelegatedExecutorPk);
        vm.assume(approvedDelegatedExecutor != address(0));
        vm.assume(approvedDelegatedExecutor != testFollowerProfileOwner);

<<<<<<< HEAD
        vm.prank(testFollowerProfileOwner);
        hub.setDelegatedExecutorApproval(approvedDelegatedExecutor, true);
=======
        vm.prank(followerProfileOwner);
        hub.changeDelegatedExecutorsConfig({
            delegatorProfileId: followerProfileId,
            executors: _toAddressArray(approvedDelegatedExecutor),
            approvals: _toBoolArray(true)
        });
>>>>>>> 0ca004fe

        vm.prank(targetProfileOwner);
        hub.setFollowModule(targetProfileId, followModuleWithRevertFlag, '');

        bytes memory followModuleData = abi.encode(false);

        uint256 expectedFollowTokenIdAssigned = followTokenId + 1;

        vm.expectEmit(true, false, false, true, address(hub));
        emit Events.Followed(
            testFollowerProfileId,
            targetProfileId,
            expectedFollowTokenIdAssigned,
            followModuleData,
            block.timestamp
        );

        vm.expectCall(
            targetFollowNFTAddress,
            abi.encodeCall(
                followNFT.follow,
                (testFollowerProfileId, approvedDelegatedExecutor, MINT_NEW_TOKEN)
            )
        );

        vm.expectCall(
            followModuleWithRevertFlag,
            abi.encodeCall(
                IFollowModule.processFollow,
                (
                    testFollowerProfileId,
                    MINT_NEW_TOKEN,
                    approvedDelegatedExecutor,
                    targetProfileId,
                    followModuleData
                )
            )
        );

        uint256[] memory assignedFollowTokenIds = _follow({
            pk: approvedDelegatedExecutorPk,
            isFollowerProfileOwner: false,
            followerProfileId: testFollowerProfileId,
            idsOfProfilesToFollow: _toUint256Array(targetProfileId),
            followTokenIds: _toUint256Array(MINT_NEW_TOKEN),
            datas: _toBytesArray(followModuleData)
        });

        assertEq(assignedFollowTokenIds.length, 1);
        assertEq(assignedFollowTokenIds[0], expectedFollowTokenIdAssigned);
        assertTrue(hub.isFollowing(testFollowerProfileId, targetProfileId));
    }

    function _follow(
        uint256 pk,
        bool isFollowerProfileOwner,
        uint256 followerProfileId,
        uint256[] memory idsOfProfilesToFollow,
        uint256[] memory followTokenIds,
        bytes[] memory datas
    ) internal virtual returns (uint256[] memory) {
        /* Wen @solc-nowarn unused-param?
            Silence the compiler warning, but allow calling this with Named Params.
            This variable isn't used here, but used in withSig case. */
        isFollowerProfileOwner = isFollowerProfileOwner;
        vm.prank(vm.addr(pk));
        return hub.follow(followerProfileId, idsOfProfilesToFollow, followTokenIds, datas);
    }

    function _refreshCachedNonces() internal virtual {
        // Nothing to do there.
    }
}

contract FollowMetaTxTest is FollowTest, MetaTxNegatives {
    mapping(address => uint256) cachedNonceByAddress;

    function setUp() public override(FollowTest, MetaTxNegatives) {
        FollowTest.setUp();
        MetaTxNegatives.setUp();

        cachedNonceByAddress[testFollowerProfileOwner] = _getSigNonce(testFollowerProfileOwner);
        cachedNonceByAddress[alreadyFollowingProfileOwner] = _getSigNonce(
            alreadyFollowingProfileOwner
        );
    }

    function _follow(
        uint256 pk,
        bool isFollowerProfileOwner,
        uint256 followerProfileId,
        uint256[] memory idsOfProfilesToFollow,
        uint256[] memory followTokenIds,
        bytes[] memory datas
    ) internal override returns (uint256[] memory) {
        address signer = vm.addr(pk);
        return
            hub.followWithSig(
                _getSignedData({
                    signerPk: pk,
                    delegatedSigner: isFollowerProfileOwner ? PROFILE_OWNER : signer,
                    followerProfileId: followerProfileId,
                    idsOfProfilesToFollow: idsOfProfilesToFollow,
                    followTokenIds: followTokenIds,
                    datas: datas,
                    nonce: cachedNonceByAddress[signer],
                    deadline: type(uint256).max
                })
            );
    }

    function _executeMetaTx(
        uint256 signerPk,
        uint256 nonce,
        uint256 deadline
    ) internal virtual override {
        hub.followWithSig(
            _getSignedData({
                signerPk: signerPk,
                delegatedSigner: PROFILE_OWNER,
                followerProfileId: testFollowerProfileId,
                idsOfProfilesToFollow: _toUint256Array(targetProfileId),
                followTokenIds: _toUint256Array(MINT_NEW_TOKEN),
                datas: _toBytesArray(''),
                nonce: nonce,
                deadline: deadline
            })
        );
    }

    function _getDefaultMetaTxSignerPk() internal virtual override returns (uint256) {
        return testFollowerProfileOwnerPk;
    }

    function _calculateFollowWithSigDigest(
        uint256 followerProfileId,
        uint256[] memory idsOfProfilesToFollow,
        uint256[] memory followTokenIds,
        bytes[] memory datas,
        uint256 nonce,
        uint256 deadline
    ) internal view returns (bytes32) {
        bytes32[] memory dataHashes = new bytes32[](datas.length);
        for (uint256 i = 0; i < datas.length; ) {
            dataHashes[i] = keccak256(datas[i]);
            unchecked {
                ++i;
            }
        }
        return
            _calculateDigest(
                keccak256(
                    abi.encode(
                        FOLLOW_WITH_SIG_TYPEHASH,
                        followerProfileId,
                        keccak256(abi.encodePacked(idsOfProfilesToFollow)),
                        keccak256(abi.encodePacked(followTokenIds)),
                        keccak256(abi.encodePacked(dataHashes)),
                        nonce,
                        deadline
                    )
                )
            );
    }

    function _getSignedData(
        uint256 signerPk,
        address delegatedSigner,
        uint256 followerProfileId,
        uint256[] memory idsOfProfilesToFollow,
        uint256[] memory followTokenIds,
        bytes[] memory datas,
        uint256 nonce,
        uint256 deadline
    ) internal returns (DataTypes.FollowWithSigData memory) {
        return
            DataTypes.FollowWithSigData({
                delegatedSigner: delegatedSigner,
                followerProfileId: followerProfileId,
                idsOfProfilesToFollow: idsOfProfilesToFollow,
                followTokenIds: followTokenIds,
                datas: datas,
                sig: _getSigStruct({
                    pKey: signerPk,
                    digest: _calculateFollowWithSigDigest(
                        followerProfileId,
                        idsOfProfilesToFollow,
                        followTokenIds,
                        datas,
                        nonce,
                        deadline
                    ),
                    deadline: deadline
                })
            });
    }

    function _refreshCachedNonces() internal override {
        cachedNonceByAddress[testFollowerProfileOwner] = _getSigNonce(testFollowerProfileOwner);
        cachedNonceByAddress[alreadyFollowingProfileOwner] = _getSigNonce(
            alreadyFollowingProfileOwner
        );
    }
}<|MERGE_RESOLUTION|>--- conflicted
+++ resolved
@@ -105,13 +105,8 @@
         executorPk = bound(executorPk, 1, ISSECP256K1_CURVE_ORDER - 1);
         address executor = vm.addr(executorPk);
         vm.assume(executor != address(0));
-<<<<<<< HEAD
         vm.assume(executor != testFollowerProfileOwner);
-        vm.assume(!hub.isDelegatedExecutorApproved(testFollowerProfileOwner, executor));
-=======
-        vm.assume(executor != followerProfileOwner);
-        vm.assume(!hub.isDelegatedExecutorApproved(followerProfileId, executor));
->>>>>>> 0ca004fe
+        vm.assume(!hub.isDelegatedExecutorApproved(testFollowerProfileId, executor));
 
         vm.expectRevert(Errors.ExecutorInvalid.selector);
 
@@ -131,13 +126,8 @@
         executorPk = bound(executorPk, 1, ISSECP256K1_CURVE_ORDER - 1);
         address executor = vm.addr(executorPk);
         vm.assume(executor != address(0));
-<<<<<<< HEAD
         vm.assume(executor != testFollowerProfileOwner);
-        vm.assume(!hub.isDelegatedExecutorApproved(testFollowerProfileOwner, executor));
-=======
-        vm.assume(executor != followerProfileOwner);
-        vm.assume(!hub.isDelegatedExecutorApproved(followerProfileId, executor));
->>>>>>> 0ca004fe
+        vm.assume(!hub.isDelegatedExecutorApproved(testFollowerProfileId, executor));
 
         followTokenId = followNFT.getFollowTokenId(alreadyFollowingProfileId);
         assertFalse(followNFT.exists(followTokenId));
@@ -160,13 +150,8 @@
         executorPk = bound(executorPk, 1, ISSECP256K1_CURVE_ORDER - 1);
         address executor = vm.addr(executorPk);
         vm.assume(executor != address(0));
-<<<<<<< HEAD
         vm.assume(executor != testFollowerProfileOwner);
-        vm.assume(!hub.isDelegatedExecutorApproved(testFollowerProfileOwner, executor));
-=======
-        vm.assume(executor != followerProfileOwner);
-        vm.assume(!hub.isDelegatedExecutorApproved(followerProfileId, executor));
->>>>>>> 0ca004fe
+        vm.assume(!hub.isDelegatedExecutorApproved(testFollowerProfileId, executor));
 
         followTokenId = followNFT.getFollowTokenId(alreadyFollowingProfileId);
         vm.prank(alreadyFollowingProfileOwner);
@@ -368,17 +353,12 @@
         vm.assume(approvedDelegatedExecutor != address(0));
         vm.assume(approvedDelegatedExecutor != testFollowerProfileOwner);
 
-<<<<<<< HEAD
         vm.prank(testFollowerProfileOwner);
-        hub.setDelegatedExecutorApproval(approvedDelegatedExecutor, true);
-=======
-        vm.prank(followerProfileOwner);
         hub.changeDelegatedExecutorsConfig({
-            delegatorProfileId: followerProfileId,
+            delegatorProfileId: testFollowerProfileId,
             executors: _toAddressArray(approvedDelegatedExecutor),
             approvals: _toBoolArray(true)
         });
->>>>>>> 0ca004fe
 
         vm.prank(targetProfileOwner);
         hub.setFollowModule(targetProfileId, followModuleWithRevertFlag, '');
