Collecting
Generic
Negatives
// TODO: Move to only follows module test?
[?] User two should fail to collect without being a follower
[?] User two should follow, then transfer the followNFT and fail to collect
[X] User two should fail to collect a nonexistent publication
Scenarios
// TODO: Move to only follows module test?
[?] Collecting should work if the collector is the publication owner even when he is not following himself and follow NFT was not deployed
[?] Collecting should work if the collector is the publication owner even when he is not following himself and follow NFT was deployed
[ ] Should return the expected token IDs when collecting publications
[ ] UserTwo should follow, then collect, receive a collect NFT with the expected properties
[X] UserTwo should follow, then mirror, then collect on their mirror, receive a collect NFT with expected properties
[ ] UserTwo should follow, then mirror, mirror their mirror then collect on their latest mirror, receive a collect NFT with expected properties
Meta-tx
Negatives
[X] TestWallet should fail to collect with sig with signature deadline mismatch
[X] TestWallet should fail to collect with sig with invalid deadline
[X] TestWallet should fail to collect with sig with invalid nonce
[?] TestWallet should fail to collect with sig without being a follower
[ ] TestWallet should sign attempt to collect with sig, cancel via empty permitForAll, fail to collect with sig
Scenarios
// TODO: Move to only follows module test?
[?] TestWallet should follow, then collect with sig, receive a collect NFT with expected properties
[X] TestWallet should follow, mirror, then collect with sig on their mirror

Following
Generic
Negatives
[ ] UserTwo should fail to follow a nonexistent profile
[ ] UserTwo should fail to follow with array mismatch
[ ] UserTwo should fail to follow a profile that has been burned
[ ] UserTwo should fail to follow profile with id 0
Scenarios
[ ] UserTwo should follow profile 1, receive a followNFT with ID 1, followNFT properties should be correct
[ ] UserTwo should follow profile 1 twice, receiving followNFTs with IDs 1 and 2
[ ] UserTwo should follow profile 1 3 times in the same call, receive IDs 1,2 and 3
[ ] Should return the expected token IDs when following profiles
Meta-tx
Negatives
[ ] TestWallet should fail to follow with sig with signature deadline mismatch
[ ] TestWallet should fail to follow with sig with invalid deadline
[ ] TestWallet should fail to follow with sig with invalid nonce
[ ] TestWallet should fail to follow a nonexistent profile with sig
[ ] TestWallet should sign attempt to follow with sig, cancel with empty permitForAll, then fail to follow with sig
Scenarios
[ ] TestWallet should follow profile 1 with sig, receive a follow NFT with ID 1, follow NFT name and symbol should be correct
[ ] TestWallet should follow profile 1 with sig twice in the same call, receive follow NFTs with IDs 1 and 2

Governance Functions
Negatives
[ ] User should not be able to call governance functions
Scenarios
[ ] Governance should successfully whitelist and unwhitelist modules
[ ] Governance should successfully change the governance address

Multi-State Hub
Common
Negatives
[X] User should fail to set the state on the hub
[X] User should fail to set the emergency admin
[X] Governance should set user as emergency admin, user should fail to set protocol state to Unpaused
[X] Governance should set user as emergency admin, user should fail to set protocol state to PublishingPaused or Paused from Paused
Scenarios
[X] Governance should set user as emergency admin, user sets protocol state but fails to set emergency admin, governance sets emergency admin to the zero address, user fails to set protocol state
[X] Governance should set the protocol state, fetched protocol state should be accurate
[X] Governance should set user as emergency admin, user should set protocol state to PublishingPaused, then Paused, then fail to set it to PublishingPaused
Paused State
Scenarios
[X] User should create a profile, governance should pause the hub, transferring the profile should fail
[X] Governance should pause the hub, profile creation should fail, then governance unpauses the hub and profile creation should work
[X] Governance should pause the hub, setting follow module should fail, then governance unpauses the hub and setting follow module should work
<<<<<<< HEAD
[X] Governance should pause the hub, setting follow module with sig should fail, then governance unpauses the hub and setting follow module with sig should work
// Replaced dispatcher with DelegatedExecutor for the following two tests:
[X] Governance should pause the hub, setting dispatcher should fail, then governance unpauses the hub and setting dispatcher should work
[X] Governance should pause the hub, setting dispatcher with sig should fail, then governance unpauses the hub and setting dispatcher with sig should work
=======
[ ] Governance should pause the hub, setting follow module with sig should fail, then governance unpauses the hub and setting follow module with sig should work
[ ] Governance should pause the hub, setting dispatcher should fail, then governance unpauses the hub and setting dispatcher should work
[ ] Governance should pause the hub, setting dispatcher with sig should fail, then governance unpauses the hub and setting dispatcher with sig should work
>>>>>>> 198915bd
[ ] Governance should pause the hub, setting profile URI should fail, then governance unpauses the hub and setting profile URI should work
[ ] Governance should pause the hub, setting profile URI with sig should fail, then governance unpauses the hub and setting profile URI should work
[ ] Governance should pause the hub, setting follow NFT URI should fail, then governance unpauses the hub and setting follow NFT URI should work
[ ] Governance should pause the hub, setting follow NFT URI with sig should fail, then governance unpauses the hub and setting follow NFT URI should work
[ ] Governance should pause the hub, posting should fail, then governance unpauses the hub and posting should work
[ ] Governance should pause the hub, posting with sig should fail, then governance unpauses the hub and posting with sig should work
[ ] Governance should pause the hub, commenting should fail, then governance unpauses the hub and commenting should work
[ ] Governance should pause the hub, commenting with sig should fail, then governance unpauses the hub and commenting with sig should work
[ ] Governance should pause the hub, mirroring should fail, then governance unpauses the hub and mirroring should work
[ ] Governance should pause the hub, mirroring with sig should fail, then governance unpauses the hub and mirroring with sig should work
[ ] Governance should pause the hub, burning should fail, then governance unpauses the hub and burning should work
[ ] Governance should pause the hub, following should fail, then governance unpauses the hub and following should work
[ ] Governance should pause the hub, following with sig should fail, then governance unpauses the hub and following with sig should work
[ ] Governance should pause the hub, collecting should fail, then governance unpauses the hub and collecting should work
[ ] Governance should pause the hub, collecting with sig should fail, then governance unpauses the hub and collecting with sig should work
PublishingPaused State
Scenarios
[ ] Governance should pause publishing, profile creation should work
[ ] Governance should pause publishing, setting follow module should work
[ ] Governance should pause publishing, setting follow module with sig should work
[ ] Governance should pause publishing, setting dispatcher should work
[ ] Governance should pause publishing, setting dispatcher with sig should work
[ ] Governance should pause publishing, setting profile URI should work
[ ] Governance should pause publishing, setting profile URI with sig should work
[ ] Governance should pause publishing, posting should fail, then governance unpauses the hub and posting should work
[ ] Governance should pause publishing, posting with sig should fail, then governance unpauses the hub and posting with sig should work
[ ] Governance should pause publishing, commenting should fail, then governance unpauses the hub and commenting should work
[ ] Governance should pause publishing, commenting with sig should fail, then governance unpauses the hub and commenting with sig should work
[ ] Governance should pause publishing, mirroring should fail, then governance unpauses the hub and mirroring should work
[ ] Governance should pause publishing, mirroring with sig should fail, then governance unpauses the hub and mirroring with sig should work
[ ] Governance should pause publishing, burning should work
[ ] Governance should pause publishing, following should work
[ ] Governance should pause publishing, following with sig should work
[ ] Governance should pause publishing, collecting should work
[ ] Governance should pause publishing, collecting with sig should work

Publishing Comments
Generic
Negatives
[X] UserTwo should fail to publish a comment to a profile owned by User
[X] User should fail to comment with an unwhitelisted collect module
[X] User should fail to comment with an unwhitelisted reference module
[-] (Module Tests) User should fail to comment with invalid collect module data format
[-] (Module Tests) User should fail to comment with invalid reference module data format
[X] User should fail to comment on a publication that does not exist
[X] User should fail to comment on the same comment they are creating (pubId = 2, commentCeption)
Scenarios
[X] User should create a comment with empty collect module data, reference module, and reference module data, fetched comment data should be accurate
[X] Should return the expected token IDs when commenting publications
[X] User should create a post using the mock reference module as reference module, then comment on that post
Meta-tx
Negatives
[X] Testwallet should fail to comment with sig with signature deadline mismatch
[X] Testwallet should fail to comment with sig with invalid deadline
[X] Testwallet should fail to comment with sig with invalid nonce
[X] Testwallet should fail to comment with sig with unwhitelisted collect module
[X] TestWallet should fail to comment with sig with unwhitelisted reference module
[X] TestWallet should fail to comment with sig on a publication that does not exist
[X] TestWallet should fail to comment with sig on the comment they are creating (commentCeption)
[X] TestWallet should sign attempt to comment with sig, cancel via empty permitForAll, then fail to comment with sig
Scenarios
[X] TestWallet should comment with sig, fetched comment data should be accurate

Publishing mirrors
Generic
Negatives
[X] UserTwo should fail to publish a mirror to a profile owned by User
[X] User should fail to mirror with an unwhitelisted reference module
[-] (Module Tests) User should fail to mirror with invalid reference module data format
[X] User should fail to mirror a publication that does not exist
Scenarios
[X] Should return the expected token IDs when mirroring publications
[X] User should create a mirror with empty reference module and reference module data, fetched mirror data should be accurate
[X] User should mirror a mirror with empty reference module and reference module data, fetched mirror data should be accurate and point to the original post
[X] User should create a post using the mock reference module as reference module, then mirror that post
Meta-tx
Negatives
[X] Testwallet should fail to mirror with sig with signature deadline mismatch
[X] Testwallet should fail to mirror with sig with invalid deadline
[X] Testwallet should fail to mirror with sig with invalid nonce
[X] Testwallet should fail to mirror with sig with unwhitelisted reference module
[X] TestWallet should fail to mirror a publication with sig that does not exist yet
[X] TestWallet should sign attempt to mirror with sig, cancel via empty permitForAll, then fail to mirror with sig
Scenarios
[X] Testwallet should mirror with sig, fetched mirror data should be accurate
[X] TestWallet should mirror a mirror with sig, fetched mirror data should be accurate

Publishing Posts
Generic
Negatives
[X] UserTwo should fail to post to a profile owned by User
[X] User should fail to post with an unwhitelisted collect module
[X] User should fail to post with an unwhitelisted reference module
[-] (Modules tests) User should fail to post with invalid collect module data format
[-] (Modules Tests) User should fail to post with invalid reference module data format
Scenarios
[X] Should return the expected token IDs when ~~mirroring~~ posting publications
[X] User should create a post with empty collect and reference module data, fetched post data should be accurate
[X] User should create a post with a whitelisted collect and reference module
Meta-tx
Negatives
[X] Testwallet should fail to post with sig with signature deadline mismatch
[X] Testwallet should fail to post with sig with invalid deadline
[X] Testwallet should fail to post with sig with invalid nonce
[X] Testwallet should fail to post with sig with an unwhitelisted collect module
[X] Testwallet should fail to post with sig with an unwhitelisted reference module
[X] (Replaced it with another post with same nonce) TestWallet should sign attempt to post with sig, cancel via empty permitForAll, then fail to post with sig
[ ] TestWallet should deploy bad EIP1271 implementer, transfer profile to it, then fail to post with sig
Scenarios
[X] TestWallet should post with sig, fetched post data should be accurate
[ ] TestWallet should deploy EIP1271 implementer, transfer profile to it, then post with sig

Default profile Functionality
Generic
Negatives
[ ] UserTwo should fail to set the default profile as a profile owned by user 1
Scenarios
[ ] User should set the default profile
[ ] User should set the default profile and then be able to unset it
[ ] User should set the default profile and then be able to change it to another
[ ] User should set the default profile and then transfer it, their default profile should be unset
Meta-tx
Negatives
[ ] TestWallet should fail to set default profile with sig with signature deadline mismatch
[ ] TestWallet should fail to set default profile with sig with invalid deadline
[ ] TestWallet should fail to set default profile with sig with invalid nonce
[ ] TestWallet should sign attempt to set default profile with sig, cancel with empty permitForAll, then fail to set default profile with sig
Scenarios
[ ] TestWallet should set the default profile with sig
[ ] TestWallet should set the default profile with sig and then be able to unset it
[ ] TestWallet should set the default profile and then be able to change it to another

Dispatcher Functionality
Generic
Negatives
[ ] UserTwo should fail to set dispatcher on profile owned by user 1
[ ] UserTwo should fail to publish on profile owned by user 1 without being a dispatcher
Scenarios
[ ] User should set user two as a dispatcher on their profile, user two should post, comment and mirror
Meta-tx
Negatives
[ ] TestWallet should fail to set dispatcher with sig with signature deadline mismatch
[ ] TestWallet should fail to set dispatcher with sig with invalid deadline
[ ] TestWallet should fail to set dispatcher with sig with invalid nonce
[ ] TestWallet should sign attempt to set dispatcher with sig, cancel via empty permitForAll, fail to set dispatcher with sig
Scenarios
[ ] TestWallet should set user two as dispatcher for their profile, user two should post, comment and mirror

Profile Creation
Generic
Negatives
[ ] User should fail to create a profile with a handle longer than 31 bytes
[ ] User should fail to create a profile with an empty handle (0 length bytes)
[ ] User should fail to create a profile with a handle with a capital letter
[ ] User should fail to create a profile with a handle with an invalid character
[ ] User should fail to create a profile with a unwhitelisted follow module
[ ] User should fail to create a profile with with invalid follow module data format
[ ] User should fail to create a profile when they are not a whitelisted profile creator
[ ] User should fail to create a profile with invalid image URI length
Scenarios
[ ] User should be able to create a profile with a handle, receive an NFT and the handle should resolve to the NFT ID, userTwo should do the same
[ ] Should return the expected token IDs when creating profiles
[ ] User should be able to create a profile with a handle including "-" and "\_" characters
[ ] User should be able to create a profile with a handle 16 bytes long, then fail to create with the same handle, and create again with a different handle
[ ] User should be able to create a profile with a whitelisted follow module
[ ] User should create a profile for userTwo

Profile URI Functionality
Generic
Negatives
[ ] UserTwo should fail to set the profile URI on profile owned by user 1
[ ] UserTwo should fail to set the profile URI on profile owned by user 1
[ ] UserTwo should fail to change the follow NFT URI for profile one
Scenarios
[ ] User should have a custom image tokenURI after setting the profile imageURI
[ ] User should set a custom image URI under 32 bytes of length, profile image URI should be accurate
[ ] Default image should be used when no imageURI set
[ ] Default image should be used when imageURI contains double-quotes
[ ] Should return the correct tokenURI after transfer
[ ] Should return the correct tokenURI after a follow
[ ] User should set user two as a dispatcher on their profile, user two should set the profile URI
[ ] User should follow profile 1, user should change the follow NFT URI, URI is accurate before and after the change
Meta-tx
Negatives
[ ] TestWallet should fail to set profile URI with sig with signature deadline mismatch
[ ] TestWallet should fail to set profile URI with sig with invalid deadline
[ ] TestWallet should fail to set profile URI with sig with invalid nonce
[ ] TestWallet should sign attempt to set profile URI with sig, cancel with empty permitForAll, then fail to set profile URI with sig
[ ] TestWallet should fail to set the follow NFT URI with sig with signature deadline mismatch
[ ] TestWallet should fail to set the follow NFT URI with sig with invalid deadline
[ ] TestWallet should fail to set the follow NFT URI with sig with invalid nonce
[ ] TestWallet should sign attempt to set follow NFT URI with sig, cancel with empty permitForAll, then fail to set follow NFT URI with sig
Scenarios
[ ] TestWallet should set the profile URI with sig
[ ] TestWallet should set the follow NFT URI with sig

Setting Follow Module
Generic
Negatives
[ ] UserTwo should fail to set the follow module for the profile owned by User
[ ] User should fail to set a follow module that is not whitelisted
[ ] User should fail to set a follow module with invalid follow module data format
Scenarios
[ ] User should set a whitelisted follow module, fetching the profile follow module should return the correct address, user then sets it to the zero address and fetching returns the zero address
Meta-tx
Negatives
[ ] TestWallet should fail to set a follow module with sig with signature deadline mismatch
[ ] TestWallet should fail to set a follow module with sig with invalid deadline
[ ] TestWallet should fail to set a follow module with sig with invalid nonce
[ ] TestWallet should fail to set a follow module with sig with an unwhitelisted follow module
[ ] TestWallet should sign attempt to set follow module with sig, then cancel with empty permitForAll, then fail to set follow module with sig
Scenarios
[ ] TestWallet should set a whitelisted follow module with sig, fetching the profile follow module should return the correct address

Collect NFT
Negatives
[ ] User should fail to reinitialize the collect NFT
[ ] User should fail to mint on the collect NFT
[ ] UserTwo should fail to burn user's collect NFT
[ ] User should fail to get the URI for a token that does not exist
[ ] User should fail to change the royalty percentage if he is not the owner of the publication
[ ] User should fail to change the royalty percentage if the value passed exceeds the royalty basis points
Scenarios
[ ] Collect NFT URI should be valid
[ ] Collect NFT source publication pointer should be accurate
[ ] User should burn their collect NFT
[ ] Default royalties are set to 10%
[ ] User should be able to change the royalties if owns the profile and passes a valid royalty percentage in basis points
[ ] User should be able to get the royalty info even over a token that does not exist yet
[ ] Publication owner should be able to remove royalties by setting them as zero
[ ] If the profile authoring the publication is transferred the royalty info now returns the new owner as recipient

Follow NFT
generic
Negatives
[ ] User should follow, and fail to re-initialize the follow NFT
[ ] User should follow, userTwo should fail to burn user's follow NFT
[ ] User should follow, then fail to mint a follow NFT directly
[ ] User should follow, then fail to get the power at a future block
[ ] user should follow, then fail to get the URI for a token that does not exist
Scenarios
[ ] User should follow, then burn their follow NFT, governance power is zero before and after
[ ] User should follow, delegate to themself, governance power should be zero before the last block, and 1 at the current block
[ ] User and userTwo should follow, governance power should be zero, then users delegate multiple times, governance power should be accurate throughout
[ ] User and userTwo should follow, delegate to themselves, 10 blocks later user delegates to userTwo, 10 blocks later both delegate to user, governance power should be accurate throughout
[ ] user and userTwo should follow, user delegates to userTwo twice, governance power should be accurate
[ ] User and userTwo should follow, then transfer their NFTs to the helper contract, then the helper contract batch delegates to user one, then user two, governance power should be accurate
[ ] user should follow, then get the URI for their token, URI should be accurate
meta-tx
negatives
[ ] TestWallet should fail to delegate with sig with signature deadline mismatch
[ ] TestWallet should fail to delegate with sig with invalid deadline
[ ] TestWallet should fail to delegate with sig with invalid nonce
[ ] TestWallet should sign attempt to delegate by sig, cancel with empty permitForAll, then fail to delegate by sig
Scenarios
[ ] TestWallet should delegate by sig to user, governance power should be accurate before and after

Lens NFT Base Functionality
generic
[ ] Domain separator fetched from contract should be accurate
meta-tx
Negatives
[ ] TestWallet should fail to permit with zero spender
[ ] TestWallet should fail to permit with invalid token ID
[ ] TestWallet should fail to permit with signature deadline mismatch
[ ] TestWallet should fail to permit with invalid deadline
[ ] TestWallet should fail to permit with invalid nonce
[ ] TestWallet should sign attempt to permit, cancel with empty permitForAll, then fail to permit
[ ] TestWallet should fail to permitForAll with zero spender
[ ] TestWallet should fail to permitForAll with signature deadline mismatch
[ ] TestWallet should fail to permitForAll with invalid deadline
[ ] TestWallet should fail to permitForAll with invalid nonce
[ ] TestWallet should sign attempt to permitForAll, cancel with empty permitForAll, then fail to permitForAll
[ ] TestWallet should fail to burnWithSig with invalid token ID
[ ] TestWallet should fail to burnWithSig with signature deadline mismatch
[ ] TestWallet should fail to burnWithSig with invalid deadline
[ ] TestWallet should fail to burnWithSig with invalid nonce
[ ] TestWallet should sign attempt to burnWithSig, cancel with empty permitForAll, then fail to burnWithSig
[ ] TestWallet should deploy bad EIP1271 implementer, transfer NFT to it, sign message and permit user, permit should fail with invalid sig
Scenarios
[ ] TestWallet should permit user, user should transfer NFT, send back NFT and fail to transfer it again
[ ] TestWallet should permitForAll user, user should transfer NFT, send back NFT and transfer it again
[ ] TestWallet should sign burnWithSig, user should submit and burn NFT
[ ] TestWallet should deploy EIP1271 implementer, transfer NFT to it, sign message and permit user, user should transfer NFT, send back NFT and fail to transfer it again

deployment validation
[ ] Should fail to deploy a LensHub implementation with zero address follow NFT impl
[ ] Should fail to deploy a LensHub implementation with zero address collect NFT impl
[ ] Should fail to deploy a FollowNFT implementation with zero address hub
[ ] Should fail to deploy a CollectNFT implementation with zero address hub
[ ] Deployer should not be able to initialize implementation due to address(this) check
[ ] User should fail to initialize lensHub proxy after it's already been initialized via the proxy constructor
[ ] Deployer should deploy a LensHub implementation, a proxy, initialize it, and fail to initialize it again
[ ] User should not be able to call admin-only functions on proxy (should fallback) since deployer is admin
[ ] Deployer should be able to call admin-only functions on proxy
[ ] Deployer should transfer admin to user, deployer should fail to call admin-only functions, user should call admin-only functions
[ ] Should fail to deploy a fee collect module with zero address hub
[ ] Should fail to deploy a fee collect module with zero address module globals
[ ] Should fail to deploy a fee follow module with zero address hub
[ ] Should fail to deploy a fee follow module with zero address module globals
[ ] Should fail to deploy module globals with zero address governance
[ ] Should fail to deploy module globals with zero address treasury
[ ] Should fail to deploy module globals with treausury fee > BPS_MAX / 2
[ ] Should fail to deploy a fee module with treasury fee equal to or higher than maximum BPS
[ ] Validates LensHub name & symbol

Events
Misc
[ ] Proxy initialization should emit expected events
Hub Governance
[ ] Governance change should emit expected event
[ ] Emergency admin change should emit expected event
[ ] Protocol state change by governance should emit expected event
[ ] Protocol state change by emergency admin should emit expected events
[ ] Follow module whitelisting functions should emit expected event
[ ] Reference module whitelisting functions should emit expected event
[ ] Collect module whitelisting functions should emit expected event
Hub Interaction
[ ] Profile creation for other user should emit the correct events
[ ] Profile creation should emit the correct events
[ ] Setting follow module should emit correct events
[ ] Setting dispatcher should emit correct events
[ ] Posting should emit the correct events
[ ] Commenting should emit the correct events
[ ] Mirroring should emit the correct events
[ ] Following should emit correct events
[ ] Collecting should emit correct events
[ ] Collecting from a mirror should emit correct events
Module Globals Governance
[ ] Governance change should emit expected event
[ ] Treasury change should emit expected event
[ ] Treasury fee change should emit expected event
[ ] Currency whitelisting should emit expected event

Misc
NFT Transfer Emitters
[ ] User should not be able to call the follow NFT transfer event emitter function
[ ] User should not be able to call the collect NFT transfer event emitter function
Lens Hub Misc
[ ] UserTwo should fail to burn profile owned by user without being approved
[ ] User should burn profile owned by user
[ ] UserTwo should burn profile owned by user if approved
[ ] Governance getter should return proper address
[ ] Profile handle getter should return the correct handle
[ ] Profile dispatcher getter should return the zero address when no dispatcher is set
[ ] Profile creator whitelist getter should return expected values
[ ] Profile dispatcher getter should return the correct dispatcher address when it is set, then zero after it is transferred
[ ] Profile follow NFT getter should return the zero address before the first follow, then the correct address afterwards
[ ] Profile follow module getter should return the zero address, then the correct follow module after it is set
[ ] Profile publication count getter should return zero, then the correct amount after some publications
[ ] Follow NFT impl getter should return the correct address
[ ] Collect NFT impl getter should return the correct address
[ ] Profile tokenURI should return the accurate URI
[ ] Publication reference module getter should return the correct reference module (or zero in case of no reference module)
[ ] Publication pointer getter should return an empty pointer for posts
[ ] Publication pointer getter should return the correct pointer for comments
[ ] Publication pointer getter should return the correct pointer for mirrors
[ ] Publication content URI getter should return the correct URI for posts
[ ] Publication content URI getter should return the correct URI for comments
[ ] Publication content URI getter should return the correct URI for mirrors
[ ] Publication collect module getter should return the correct collectModule for posts
[ ] Publication collect module getter should return the correct collectModule for comments
[ ] Publication collect module getter should return the zero address for mirrors
[ ] Publication type getter should return the correct publication type for all publication types, or nonexistent
[ ] Profile getter should return accurate profile parameters
Follow Module Misc
[ ] User should fail to call processFollow directly on a follow module inheriting from the FollowValidatorFollowModuleBase
[ ] Follow module following check when there are no follows, and thus no deployed Follow NFT should return false
[ ] Follow module following check with zero ID input should return false after another address follows, but not the queried address
[ ] Follow module following check with specific ID input should revert after following, but the specific ID does not exist yet
[ ] Follow module following check with specific ID input should return false if another address owns the specified follow NFT
[ ] Follow module following check with specific ID input should return true if the queried address owns the specified follow NFT
Collect Module Misc
[ ] Should fail to call processCollect directly on a collect module inheriting from the FollowValidationModuleBase contract
Module Globals
Negatives
[ ] User should fail to set the governance address on the module globals
[ ] User should fail to set the treasury on the module globals
[ ] User should fail to set the treasury fee on the module globals
Scenarios
[ ] Governance should set the governance address on the module globals
[ ] Governance should set the treasury on the module globals
[ ] Governance should set the treasury fee on the module globals
[ ] Governance should fail to whitelist the zero address as a currency
[ ] Governance getter should return expected address
[ ] Treasury getter should return expected address
[ ] Treasury fee getter should return the expected fee
UI Data Provider
[ ] UI Data Provider should return expected values
LensPeriphery
ToggleFollowing
Generic
Negatives
[ ] UserTwo should fail to toggle follow with an incorrect profileId
[ ] UserTwo should fail to toggle follow with array mismatch
[ ] UserTwo should fail to toggle follow from a profile that has been burned
[ ] UserTwo should fail to toggle follow for a followNFT that is not owned by them
Scenarios
[ ] UserTwo should toggle follow with true value, correct event should be emitted
[ ] User should create another profile, userTwo follows, then toggles both, one true, one false, correct event should be emitted
[ ] UserTwo should toggle follow with false value, correct event should be emitted
Meta-tx
Negatives
[ ] TestWallet should fail to toggle follow with sig with signature deadline mismatch
[ ] TestWallet should fail to toggle follow with sig with invalid deadline
[ ] TestWallet should fail to toggle follow with sig with invalid nonce
[ ] TestWallet should fail to toggle follow a nonexistent profile with sig
Scenarios
[ ] TestWallet should toggle follow profile 1 to true with sig, correct event should be emitted
[ ] TestWallet should toggle follow profile 1 to false with sig, correct event should be emitted
// TODO: The whole section is questionable (removed in foundry branch)
Profile Metadata URI
Generic
Negatives
[ ] User two should fail to set profile metadata URI for a profile that is not theirs while they are not the dispatcher
Scenarios
[ ] User should set user two as dispatcher, user two should set profile metadata URI for user one's profile, fetched data should be accurate
[ ] Setting profile metadata should emit the correct event
[ ] Setting profile metadata via dispatcher should emit the correct event
Meta-tx
Negatives
[ ] TestWallet should fail to set profile metadata URI with sig with signature deadline mismatch
[ ] TestWallet should fail to set profile metadata URI with sig with invalid deadline
[ ] TestWallet should fail to set profile metadata URI with sig with invalid nonce
Scenarios
[ ] TestWallet should set profile metadata URI with sig, fetched data should be accurate and correct event should be emitted

Mock Profile Creation Proxy
Negatives
[ ] Should fail to create profile if handle length before suffix does not reach minimum length
[ ] Should fail to create profile if handle contains an invalid character before the suffix
[ ] Should fail to create profile if handle starts with a dash, underscore or period
Scenarios
[ ] Should be able to create a profile using the whitelisted proxy, received NFT should be valid

Profile Creation Proxy
Negatives
[ ] Should fail to create profile if handle length before suffix does not reach minimum length
[ ] Should fail to create profile if handle contains an invalid character before the suffix
[ ] Should fail to create profile if handle starts with a dash, underscore or period
Scenarios
[ ] Should be able to create a profile using the whitelisted proxy, received NFT should be valid

Upgradeability
[ ] Should fail to initialize an implementation with the same revision
[ ] Should upgrade and set a new variable's value, previous storage is unchanged, new value is accurate<|MERGE_RESOLUTION|>--- conflicted
+++ resolved
@@ -71,16 +71,10 @@
 [X] User should create a profile, governance should pause the hub, transferring the profile should fail
 [X] Governance should pause the hub, profile creation should fail, then governance unpauses the hub and profile creation should work
 [X] Governance should pause the hub, setting follow module should fail, then governance unpauses the hub and setting follow module should work
-<<<<<<< HEAD
 [X] Governance should pause the hub, setting follow module with sig should fail, then governance unpauses the hub and setting follow module with sig should work
 // Replaced dispatcher with DelegatedExecutor for the following two tests:
 [X] Governance should pause the hub, setting dispatcher should fail, then governance unpauses the hub and setting dispatcher should work
 [X] Governance should pause the hub, setting dispatcher with sig should fail, then governance unpauses the hub and setting dispatcher with sig should work
-=======
-[ ] Governance should pause the hub, setting follow module with sig should fail, then governance unpauses the hub and setting follow module with sig should work
-[ ] Governance should pause the hub, setting dispatcher should fail, then governance unpauses the hub and setting dispatcher should work
-[ ] Governance should pause the hub, setting dispatcher with sig should fail, then governance unpauses the hub and setting dispatcher with sig should work
->>>>>>> 198915bd
 [ ] Governance should pause the hub, setting profile URI should fail, then governance unpauses the hub and setting profile URI should work
 [ ] Governance should pause the hub, setting profile URI with sig should fail, then governance unpauses the hub and setting profile URI should work
 [ ] Governance should pause the hub, setting follow NFT URI should fail, then governance unpauses the hub and setting follow NFT URI should work
